"""
Tests covering the data_transfer module
"""

# pylint: disable=missing-function-docstring,missing-class-docstring,no-member

import csv
import logging
import os
<<<<<<< HEAD
import tempfile
import unittest
=======
>>>>>>> 41d5e782
from datetime import datetime
from xml.parsers.expat import ExpatError

import pytest
from assertpy import assert_that

from asf_tools.illumina.illumina_utils import (
    atac_reformat_barcode,
    calculate_overridecycle_values,
    count_samples_in_bcl_samplesheet,
    dlp_barcode_data_to_dict,
    extract_cycle_frompath,
    extract_cycle_fromxml,
    extract_illumina_runid_frompath,
    extract_illumina_runid_fromxml,
    extract_matching_item_from_dict,
    filter_readinfo,
    filter_runinfo,
    find_key_recursively,
    generate_bcl_samplesheet,
    generate_bclconfig,
    generate_overridecycle_string,
    group_samples_by_dictkey,
    group_samples_by_index_length,
    index_distance,
    merge_dicts,
    merge_runinfo_dict_fromfile,
    minimum_index_distance,
    reformat_barcode,
    runinfo_xml_to_dict,
    split_by_project_type,
)

<<<<<<< HEAD

# Get the logger
log = logging.getLogger(__name__)
log.setLevel(logging.DEBUG)


class TestIlluminaUtils(unittest.TestCase):
=======

class TestIlluminaUtils:
>>>>>>> 41d5e782
    """Class for parse_runinfo tests"""

    def test_runinfo_xml_to_dict_filenotexist(self):
        # Test and Assert
        assert_that(runinfo_xml_to_dict).raises(FileNotFoundError).when_called_with("file_does_not_exist")

    def test_runinfo_xml_to_dict_isnotxml(self):
        # Test and Assert
        assert_that(runinfo_xml_to_dict).raises(ExpatError).when_called_with("./tests/data/illumina/dummy.txt")

    def test_runinfo_xml_to_dict_isinvalid(self):
        """
        Pass a xml file with compromised content
        """
        # Test and Assert
        assert_that(runinfo_xml_to_dict).raises(ExpatError).when_called_with("./tests/data/illumina/fake_RunInfo.xml")

    def test_find_key_recursively_none(self):
        # Test and Assert
        assert_that(find_key_recursively).raises(TypeError).when_called_with(None)

    def test_find_key_recursively_emptytarget(self):
        # Test and Assert
        assert_that(find_key_recursively).raises(ValueError).when_called_with("./tests/data/illumina/RunInfo.xml", "")

    def test_extract_matching_item_from_dict_returnnone(self):
        """
        Pass empty list to method
        """

        # Set up
        file = "./tests/data/illumina/RunInfo.xml"
        xml_dict = runinfo_xml_to_dict(file)

        # Test and Assert
        assert_that(extract_matching_item_from_dict).raises(TypeError).when_called_with(xml_dict, "info_not_in_file")

    def test_filter_runinfo_machinenotexist(self):
        """
        Tests the `filter_runinfo` method for handling an unrecognized instrument.

        This test method sets up a mock RunInfo dictionary where the instrument
        name does not match any of the predefined patterns in the `filter_runinfo` method.
        The test verifies that the method raises a `ValueError` when it encounters an
        unrecognized instrument.

        The test ensures that `filter_runinfo` properly handles invalid or unknown
        instrument names by raising the appropriate exception.
        """
        # Set up
        xml_dict = {
            "@Version": "6",
            "Run": {
                "@Id": "20240711_LH00442_0033_A22MKK5LT3",
                "@Number": "33",
                "Flowcell": "22MKK5LT3",
                "Instrument": "instrument_not_valid",
                "Date": "2024-07-11T18:44:29Z",
                "Reads": {"Read": [{"@Number": "1", "@NumCycles": "151", "@IsIndexedRead": "N", "@IsReverseComplement": "N"}]},
                "FlowcellLayout": {
                    "@LaneCount": "8",
                },
            },
        }

        # Test and Assert
        assert_that(filter_runinfo).raises(ValueError).when_called_with(xml_dict)

    def test_filter_runinfo_isvalid(self):
        # Set up
        xml_dict = {
            "@Version": "6",
            "Run": {
                "@Id": "20240711_LH00442_0033_A22MKK5LT3",
                "@Number": "33",
                "Flowcell": "22MKK5LT3",
                "Instrument": "LH00442",
                "Date": "2024-07-11T18:44:29Z",
                "Reads": {
                    "Read": [
                        {"@Number": "1", "@NumCycles": "151", "@IsIndexedRead": "N", "@IsReverseComplement": "N"},
                        {"@Number": "2", "@NumCycles": "10", "@IsIndexedRead": "Y", "@IsReverseComplement": "N"},
                        {"@Number": "3", "@NumCycles": "10", "@IsIndexedRead": "Y", "@IsReverseComplement": "Y"},
                        {"@Number": "4", "@NumCycles": "151", "@IsIndexedRead": "N", "@IsReverseComplement": "N"},
                    ]
                },
                "FlowcellLayout": {
                    "@LaneCount": "8",
                    "@SurfaceCount": "2",
                    "@SwathCount": "2",
                    "@TileCount": "98",
                    "TileSet": {
                        "@TileNamingConvention": "FourDigit",
                        "Tiles": {
                            "Tile": [
                                "1_1101",
                            ]
                        },
                    },
                },
                "ImageDimensions": {"@Width": "5120", "@Height": "2879"},
                "ImageChannels": {"Name": ["blue", "green"]},
            },
        }

        current_datetime = datetime.now().strftime("%Y-%m-%d %H:%M:%S")
        expected_dict = {
            "current_date": current_datetime,
            "run_id": "20240711_LH00442_0033_A22MKK5LT3",
            "instrument": "LH00442",
            "machine": "NovaSeqX",
            "lane": "8",
        }

        # Test and Assert
        assert_that(filter_runinfo(xml_dict)).is_equal_to(expected_dict)

    def test_extract_illumina_runid_fromxml(self):
        """
        Pass a valid XML file and test expected RunID values from the dictionary output
        """
        # Set up
        file = "./tests/data/illumina/RunInfo.xml"
        flowcell_runid = "22MKK5LT3"

        # Test and Assert
        assert_that(extract_illumina_runid_fromxml(file)).is_equal_to(flowcell_runid)

    def test_extract_illumina_runid_frompath(self):
        """
        Pass a valid XML file and test expected RunID values from the dictionary output
        """
        # Set up
        path = "./tests/data/illumina/"
        file = "RunInfo.xml"
        flowcell_runid = "22MKK5LT3"

        # Test and Assert
        assert_that(extract_illumina_runid_frompath(path, file)).is_equal_to(flowcell_runid)

    def test_extract_cycle_fromxml_isvalid(self):
        # Set up
        file = "./tests/data/illumina/RunInfo.xml"
        cycle_length = ["151", "10", "10", "151"]

        # Test and Assert
        assert_that(extract_cycle_fromxml(file)).is_equal_to(cycle_length)

    def test_extract_cycle_frompath_isvalid(self):
        # Set up
        path = "./tests/data/illumina/"
        file = "RunInfo.xml"
        cycle_length = ["151", "10", "10", "151"]

        # Test and Assert
        assert_that(extract_cycle_frompath(path, file)).is_equal_to(cycle_length)

    def test_merge_runinfo_dict_fromfile_isvalid(self):
        # Set up
        file = "./tests/data/illumina/RunInfo.xml"

        current_datetime = datetime.now().strftime("%Y-%m-%d %H:%M:%S")
        expected_dict = {
            "run_id": "20240711_LH00442_0033_A22MKK5LT3",
            "end_type": "PE",
            "reads": [
                {"read": "Read 1", "num_cycles": "151"},
                {"read": "Index 2", "num_cycles": "10"},
                {"read": "Index 3", "num_cycles": "10"},
                {"read": "Read 4", "num_cycles": "151"},
            ],
            "current_date": current_datetime,
            "instrument": "LH00442",
            "machine": "NovaSeqX",
            "lane": "8",
        }

        # Test and Assert
        assert_that(merge_runinfo_dict_fromfile(file)).is_equal_to(expected_dict)

    def test_reformat_barcode_isnone(self):
        # Test and Assert
        assert_that(reformat_barcode).raises(TypeError).when_called_with(None)

    def test_reformat_barcode_nobarcode(self):
        """
        Pass a dict without the key "barcode" to method
        """

        # Set up
        test_dict = {"value1": "invalid", "value2": "dictionary"}
        expected = {}

        # Test and Assert
        assert_that(reformat_barcode(test_dict)).is_equal_to(expected)

    def test_reformat_barcode_isvalid(self):
        # Set up
        test_dict = {
            "Sample1": {"barcode": "BC01 (AAGAAAGTTGTCGGTGTG)"},
            "Sample2": {"barcode": "GTTCTT-CTGTGGGGAAT"},
            "Sample3": {"barcode": "15 SI-NA-G2 (ATAACCTA-CGGTGAGC-GATCTTAT-TCCGAGCG)"},
            "Sample4": {"barcode": "GTTCTT"},
        }
        expected_output = {
            "Sample1": {"index": "AAGAAAGTTGTCGGTGTG"},
            "Sample2": {"index": "GTTCTT", "index2": "CTGTGGGGAAT"},
            "Sample3": {"index": "ATAACCTA", "index2": "CGGTGAGC", "index3": "GATCTTAT", "index4": "TCCGAGCG"},
            "Sample4": {"index": "GTTCTT"},
        }

        # Test and Assert
        assert_that(reformat_barcode(test_dict)).is_equal_to(expected_output)

    def test_atac_reformat_barcode_isnone(self):
        # Test and Assert
        assert_that(atac_reformat_barcode).raises(TypeError).when_called_with(None)

    def test_atac_reformat_barcode_nobarcode(self):
        # Set up
        test_dict = {"value1": "invalid", "value2": "dictionary"}
        expected_output = {}

        # Test and Assert
        assert_that(atac_reformat_barcode(test_dict)).is_equal_to(expected_output)

    def test_atac_reformat_barcode_isvalid(self):
        # Set up
        test_dict = {
            "Sample1": {"barcode": "BC01 (AAGAAAGTTGTCGGTGTG)"},
            "Sample2": {"barcode": "GTTCTT-CTGTGGGGAAT-ATTCTT-CTGTGAAT"},
            "Sample3": {"barcode": "15 SI-NA-G2 (ATAACCTA-CGGTGAGC-GATCTTAT-TCCGAGCG)"},
        }
        expected_output = {
            "Sample1": {"index": ["AAGAAAGTTGTCGGTGTG"]},
            "Sample2": {"index": ["GTTCTT", "CTGTGGGGAAT", "ATTCTT", "CTGTGAAT"]},
            "Sample3": {"index": ["ATAACCTA", "CGGTGAGC", "GATCTTAT", "TCCGAGCG"]},
        }

        # Test and Assert
        assert_that(atac_reformat_barcode(test_dict)).is_equal_to(expected_output)

    def test_group_samples_by_index_length_isnone(self):
        # Test and Assert
        assert_that(group_samples_by_index_length).raises(TypeError).when_called_with(None)

    def test_group_samples_by_index_length_isnotadict(self):
        # Test and Assert
        assert_that(group_samples_by_index_length).raises(TypeError).when_called_with("not_a_dict")

    def test_group_samples_by_index_length_isvalid(self):
        # Set up
        test_dict = {
            "Sample1": {"index": "AAGATAGTGA"},
            "Sample2": {"index": "GTTCTT", "index2": "CTGTGGGAAT"},
            "Sample3": {"index": "ATTATT", "index2": "ATGTGGCCTT"},
        }
        expected_output = [{"index_length": (10, 0), "samples": ["Sample1"]}, {"index_length": (6, 10), "samples": ["Sample2", "Sample3"]}]

        # Test and Assert
        assert_that(group_samples_by_index_length(test_dict)).is_equal_to(expected_output)

    def test_group_samples_by_dictkey_isnone(self):
        # Test and Assert
<<<<<<< HEAD
        with self.assertRaises(TypeError):
            group_samples_by_dictkey(None)  # pylint: disable=no-value-for-parameter
=======
        assert_that(group_samples_by_dictkey).raises(TypeError).when_called_with(None)
>>>>>>> 41d5e782

    def test_group_samples_by_dictkey_isinvalid(self):
        # Test and Assert
        assert_that(group_samples_by_dictkey).raises(ValueError).when_called_with(["list", "not", "dictionary"], "key")

    def test_group_samples_by_dictkey_missingkey(self):
        # Set up
        valid_dict = {"sample": {"key1": "value1", "key2": "value2"}}
        expected_output = {}

        # Test and Assert
        assert_that(group_samples_by_dictkey(valid_dict, "missing_key")).is_equal_to(expected_output)

    def test_group_samples_by_dictkey_isvalid(self):
        # Set up
        valid_dict1 = {"sample": {"key1": "matching_value"}, "sample2": {"key1": "matching_value"}, "sample3": {"key1": "different_value"}}
        valid_dict2 = {
            "sample3": {"key1": "value", "key2": "matching_value"},
            "sample4": {"key1": "value", "key2": "matching_value"},
            "sample5": {"different_key": "value"},
        }
        expected_output1 = {"matching_value": ["sample", "sample2"], "different_value": ["sample3"]}
        expected_output2 = {"matching_value": ["sample3", "sample4"]}

        # Test and Assert
        assert_that(group_samples_by_dictkey(valid_dict1, "key1")).is_equal_to(expected_output1)
        assert_that(group_samples_by_dictkey(valid_dict2, "key2")).is_equal_to(expected_output2)

    def test_split_by_project_type_sample_isnone(self):
        # Set up
        sample_info = {"sample_1": {None}, "sample_2": None, "sample_3": {"invalid_value"}}
        constants_dict = {"constant_1": ["value_1"]}
        expected_output = {"constant_1": {}, "all_samples": {}}

        # Test
        results = split_by_project_type(sample_info, constants_dict)

        # Assert
        assert_that(results).is_equal_to(expected_output)

    def test_split_by_project_type_category_isnone(self):
        # Set up
        sample_info = {"sample_2": {"project_type": "value_2", "lanes": "1", "barcode": "OB (ATAA-GGTC)"}}
        constants_dict = {"constant_1": None}
        expected_output = {
            "constant_1": {},
            "other_samples": {
                "sample_2_lane_1": {"Lane": "1", "Sample_ID": "sample_2", "index": "ATAA", "index2": "GGTC"},
            },
            "all_samples": {"sample_2_lane_1": {"Lane": "1", "Sample_ID": "sample_2", "index": "ATAA", "index2": "GGTC"}},
        }

        # Test and Assert
        assert_that(split_by_project_type(sample_info, constants_dict)).is_equal_to(expected_output)

    def test_split_by_project_type_isinvalid(self):
        # Set up
        sample_info = ["not_a_dict"]
        constants_dict = {"constant_1": "value_1"}

        sample_info_2 = {
            "sample_2": "value_2",
        }
        constants_dict_2 = "not_a_dict"

        # Test and Assert
        assert_that(split_by_project_type).raises(ValueError).when_called_with(sample_info, constants_dict)
        assert_that(split_by_project_type).raises(ValueError).when_called_with(sample_info_2, constants_dict_2)

    def test_split_by_project_type_nomatch(self):
        """
        Pass a dict without a "project_type" nor "data_analysis_type" value to method
        """

        # Set up
        sample_info = {
            "sample_1": {"no_project_type": "none", "lanes": "1", "barcode": "BC (ATCG)"},
        }
        constants_dict = {"constant_1": ["value_1"]}
        expected_output = {"constant_1": {}, "all_samples": {"sample_1_lane_1": {"Sample_ID": "sample_1", "Lane": "1", "index": "ATCG"}}}

        # Test and Assert
        assert_that(split_by_project_type(sample_info, constants_dict)).is_equal_to(expected_output)

    def test_split_by_project_type_isvalid(self):
        # Set up
        sample_info = {
            "sample_1": {"project_type": "value_1", "lanes": "1", "barcode": "BC (ATCG)"},
            "sample_2": {"project_type": "value_2", "lanes": ["1", "2"], "barcode": "OB (ATAA-GGTC)"},
            "sample_3": {"data_analysis_type": "other_value_2", "lanes": "3", "barcode": "AAAT-ATGC"},
            "sample_4": {"project_type": "value_4", "lanes": "4", "barcode": "CGTA"},
            "sample_5": {"project_type": "value_5", "lanes": "5", "barcode": "GCCA-CCCG"},
        }
        constants_dict = {"constant_1": ["value_1", "other_value_1"], "CONSTANT_2": ["value_2", "other_value_2"]}
        expected_output = {
            "constant_1": {"sample_1_lane_1": {"Lane": "1", "Sample_ID": "sample_1", "index": "ATCG"}},
            "constant_2": {
                "sample_2_lane_1": {"Lane": "1", "Sample_ID": "sample_2", "index": "ATAA", "index2": "GGTC"},
                "sample_2_lane_2": {"Lane": "2", "Sample_ID": "sample_2", "index": "ATAA", "index2": "GGTC"},
                "sample_3_lane_3": {"Lane": "3", "Sample_ID": "sample_3", "index": "AAAT", "index2": "ATGC"},
            },
            "other_samples": {
                "sample_4_lane_4": {"Lane": "4", "Sample_ID": "sample_4", "index": "CGTA"},
                "sample_5_lane_5": {"Lane": "5", "Sample_ID": "sample_5", "index": "GCCA", "index2": "CCCG"},
            },
            "all_samples": {
                "sample_1_lane_1": {"Lane": "1", "Sample_ID": "sample_1", "index": "ATCG"},
                "sample_2_lane_1": {"Lane": "1", "Sample_ID": "sample_2", "index": "ATAA", "index2": "GGTC"},
                "sample_2_lane_2": {"Lane": "2", "Sample_ID": "sample_2", "index": "ATAA", "index2": "GGTC"},
                "sample_3_lane_3": {"Lane": "3", "Sample_ID": "sample_3", "index": "AAAT", "index2": "ATGC"},
                "sample_4_lane_4": {"Lane": "4", "Sample_ID": "sample_4", "index": "CGTA"},
                "sample_5_lane_5": {"Lane": "5", "Sample_ID": "sample_5", "index": "GCCA", "index2": "CCCG"},
            },
        }

        # Test and Assert
        assert_that(split_by_project_type(sample_info, constants_dict)).is_equal_to(expected_output)

    def test_calculate_overridecycle_values_indexnone(self):
        # Test and Assert
        assert_that(calculate_overridecycle_values).raises(TypeError).when_called_with("", 10, 8)
        assert_that(calculate_overridecycle_values).raises(TypeError).when_called_with(None, 10, 8)

    def test_calculate_overridecycle_values_integernone(self):
        # Test and Assert
<<<<<<< HEAD
        with self.assertRaises(TypeError):
            calculate_overridecycle_values("Value", None, 8)
        with self.assertRaises(TypeError):
            calculate_overridecycle_values("Value", 10, None)
        with self.assertRaises(TypeError):
            calculate_overridecycle_values("Value", 10)  # pylint: disable=no-value-for-parameter
=======
        assert_that(calculate_overridecycle_values).raises(TypeError).when_called_with("Value", None, 8)
        assert_that(calculate_overridecycle_values).raises(TypeError).when_called_with("Value", 10, None)
        assert_that(calculate_overridecycle_values).raises(TypeError).when_called_with("Value", 10)
>>>>>>> 41d5e782

    def test_calculate_overridecycle_values_negativeinteger(self):
        # Test and Assert
        assert_that(calculate_overridecycle_values).raises(TypeError).when_called_with("Value", 10, -8)
        assert_that(calculate_overridecycle_values).raises(TypeError).when_called_with("Value", -10, 8)

    def test_calculate_overridecycle_values_negativedifference(self):
        # Test and Assert
        assert_that(calculate_overridecycle_values).raises(ValueError).when_called_with("Value", 1, 8)

    def test_generate_overridecycle_string_dualindex_isvalid(self):
        # Set up
        expected = "Y151;I8N2;I8N2;Y151"

        # Test and Assert
        assert_that(generate_overridecycle_string("AATTCCGG", 10, 151, "ttaaggcc", 10, 151)).is_equal_to(expected)

    def test_generate_overridecycle_string_dualindex_nozerovalues(self):
        """
        Pass indexes with different lengths to method
        """

        # Set up
        expected_1 = "Y151;I8N2;I10;Y151"
        expected_2 = "Y151;I10;I8N2;Y151"

        # Test and Assert
        assert_that(generate_overridecycle_string("AATTCCGG", 10, 151, "ttaaggcctg", 10, 151)).is_equal_to(expected_1)
        assert_that(generate_overridecycle_string("AATTCCGGAT", 10, 151, "ttaaggcc", 10, 151)).is_equal_to(expected_2)

    def test_generate_overridecycle_string_singleindex_isvalid(self):
        # Set up
        expected = "N10Y151;I8;N10Y151"

        # Test and Assert
        assert_that(generate_overridecycle_string("AATTCCGG", 10, 151)).is_equal_to(expected)

    def test_index_distance_isvalid(self):
        # Test and Assert
        seq1 = "AGCT"
        seq2 = "AGCT"
        assert_that(index_distance(seq1, seq2)).is_equal_to(0)

        seq3 = "AGCT"
        seq4 = "TCGA"
        assert_that(index_distance(seq3, seq4)).is_equal_to(4)

        seq5 = "AGCT"
        seq6 = "TGCT"
        assert_that(index_distance(seq5, seq6)).is_equal_to(1)

    def test_minimum_index_distance_isvalid(self):
        # Test and Assert
        sequences = ["AGCT", "AGCT", "AGCT"]
        assert_that(minimum_index_distance(sequences)).is_equal_to(0)

        sequences = ["AGCT", "TGCA"]
        assert_that(minimum_index_distance(sequences)).is_equal_to(2)

        sequences = ["AGGT", "TGCA", "AGCC"]
        assert_that(minimum_index_distance(sequences)).is_equal_to(2)

    def test_dlp_barcode_data_to_dict_filenotexists(self):
        # Test and Assert
        assert_that(dlp_barcode_data_to_dict).raises(FileNotFoundError).when_called_with("file_does_not_exist", None)

    def test_dlp_barcode_data_to_dict_isvalid(self):
        # Set up
        file_path = "./tests/data/illumina/dlp_barcode_extended_info_testdataset.csv"
        expected = {
            "General_sample_name_i7_313-i5_313": {
                "Lane": "01x_01y",
                "index": "CAACCTAG",
                "index2": "AGGTCTGT",
                "Sample_ID": "General_sample_name_i7_313-i5_313",
            },
            "General_sample_name_i7_314-i5_313": {
                "Lane": "01x_02y",
                "index": "AAGGACAC",
                "index2": "AGGTCTGT",
                "Sample_ID": "General_sample_name_i7_314-i5_313",
            },
            "General_sample_name_i7_315-i5_313": {
                "Lane": "01x_03y",
                "index": "TGCAGGTA",
                "index2": "AGGTCTGT",
                "Sample_ID": "General_sample_name_i7_315-i5_313",
            },
            "General_sample_name_i7_313-i5_314": {
                "Lane": "02x_01y",
                "index": "CAACCTAG",
                "index2": "CCACAACA",
                "Sample_ID": "General_sample_name_i7_313-i5_314",
            },
            "General_sample_name_i7_314-i5_314": {
                "Lane": "02x_02y",
                "index": "AAGGACAC",
                "index2": "CCACAACA",
                "Sample_ID": "General_sample_name_i7_314-i5_314",
            },
            "General_sample_name_i7_315-i5_314": {
                "Lane": "02x_03y",
                "index": "TGCAGGTA",
                "index2": "CCACAACA",
                "Sample_ID": "General_sample_name_i7_315-i5_314",
            },
        }

        # Test and Assert
        assert_that(dlp_barcode_data_to_dict(file_path, "General_sample_name")).is_equal_to(expected)

    def test_generate_bclconfig_invalidmachine(self):
        # Set up
        fake_list = []

        # Test and Assert
        assert_that(generate_bclconfig).raises(ValueError).when_called_with(fake_list, "flowcell")

    def test_generate_bclconfig_invalidflowcell(self):
        # Test and Assert
        assert_that(generate_bclconfig).raises(ValueError).when_called_with("machine", 123)

    def test_generate_bclconfig_isvalid(self):
        """
        Test with only required parameters, no extra fields
        """
        # Set up
        expected = {
            "Header": {"FileFormatVersion": 2, "InstrumentPlatform": "NovaseqX", "RunName": "Flowcell123"},
            "BCLConvert_Settings": {"SoftwareVersion": "4.2.7", "FastqCompressionFormat": "gzip"},
        }

        # Test and Assert
        assert_that(generate_bclconfig("NovaseqX", "Flowcell123")).is_equal_to(expected)

    def test_generate_bclconfig_override_and_additional_fields(self):
        """
        # Test with both overrides and additional fields
        """
        # Set up
        header_extra = {"FileFormatVersion": 3, "ExtraHeaderField": "TestHeaderValue"}
        bclconvert_extra = {"SoftwareVersion": "4.3.0", "ExtraBCLConvertField": "TestBCLValue"}
        expected = {
            "Header": {"FileFormatVersion": 3, "InstrumentPlatform": "NovaseqX", "RunName": "Flowcell123", "ExtraHeaderField": "TestHeaderValue"},
            "BCLConvert_Settings": {"SoftwareVersion": "4.3.0", "FastqCompressionFormat": "gzip", "ExtraBCLConvertField": "TestBCLValue"},
        }

        # Test and Assert
        assert_that(
            generate_bclconfig("NovaseqX", "Flowcell123", header_parameters=header_extra, bclconvert_parameters=bclconvert_extra)
        ).is_equal_to(expected)

    def test_count_samples_in_bcl_samplesheet_isinvalid(self):
        # Set up
        invalid_entry = []
        invalid_entry2 = 2

        # Test and Assert
        assert_that(count_samples_in_bcl_samplesheet).raises(ValueError).when_called_with("./", invalid_entry)
        assert_that(count_samples_in_bcl_samplesheet).raises(ValueError).when_called_with("./", invalid_entry2)

    def test_count_samples_in_bcl_samplesheet_nofileinput(self):
        # Set up
        invalid_path = "file_does_not_exist"

        # Test and Assert
        assert_that(count_samples_in_bcl_samplesheet).raises(FileNotFoundError).when_called_with(invalid_path, "string")

    @pytest.mark.parametrize(
        "file,expected_dict",
        [
            (
                "./tests/data/illumina/RunInfo.xml",
                {
                    "RunInfo": {
                        "@Version": "6",
                        "Run": {
                            "@Id": "20240711_LH00442_0033_A22MKK5LT3",
                            "@Number": "33",
                            "Flowcell": "22MKK5LT3",
                            "Instrument": "LH00442",
                            "Date": "2024-07-11T18:44:29Z",
                            "Reads": {
                                "Read": [
                                    {"@Number": "1", "@NumCycles": "151", "@IsIndexedRead": "N", "@IsReverseComplement": "N"},
                                    {"@Number": "2", "@NumCycles": "10", "@IsIndexedRead": "Y", "@IsReverseComplement": "N"},
                                    {"@Number": "3", "@NumCycles": "10", "@IsIndexedRead": "Y", "@IsReverseComplement": "Y"},
                                    {"@Number": "4", "@NumCycles": "151", "@IsIndexedRead": "N", "@IsReverseComplement": "N"},
                                ]
                            },
                            "FlowcellLayout": {
                                "@LaneCount": "8",
                                "@SurfaceCount": "2",
                                "@SwathCount": "2",
                                "@TileCount": "98",
                                "TileSet": {
                                    "@TileNamingConvention": "FourDigit",
                                    "Tiles": {
                                        "Tile": [
                                            "1_1101",
                                            "2_1101",
                                            "3_1101",
                                            "4_1101",
                                            "5_1101",
                                            "6_1232",
                                            "7_1101",
                                            "8_1101",
                                            "1_2298",
                                            "2_2101",
                                            "3_2101",
                                            "4_2101",
                                            "5_2101",
                                            "6_2101",
                                            "7_2101",
                                            "8_2101",
                                        ]
                                    },
                                },
                            },
                            "ImageDimensions": {"@Width": "5120", "@Height": "2879"},
                            "ImageChannels": {"Name": ["blue", "green"]},
                        },
                    }
                },
            )
        ],
    )
    def test_runinfo_xml_to_dict_isvalid(self, file, expected_dict):
        # Test and Assert
        assert_that(runinfo_xml_to_dict(file)).is_equal_to(expected_dict)

    @pytest.mark.parametrize(
        "dic,expected_list",
        [
            ({"run": {"@Id": "20240711_LH00442_0033_A22MKK5LT3"}}, ["20240711_LH00442_0033_A22MKK5LT3"]),
            ({"run": {"other_info": {"@Id": "20240711_LH00442_0033_A22MKK5LT3"}}}, ["20240711_LH00442_0033_A22MKK5LT3"]),
        ],
    )
    def test_find_key_recursively_isvalid(self, dic, expected_list):
        # Test and Assert
        assert_that(find_key_recursively(dic, "@Id")).is_equal_to(expected_list)

    @pytest.mark.parametrize(
        "list_info,expected_output", [({"run": {"@Id": "20240711_LH00442_0033_A22MKK5LT3"}}, "20240711_LH00442_0033_A22MKK5LT3")]
    )
    def test_extract_matching_item_from_dict_isvalid(self, list_info, expected_output):
        # Test and Assert
        assert_that(extract_matching_item_from_dict(list_info, "@Id")).is_equal_to(expected_output)

    @pytest.mark.parametrize(
        "file,expected_dict",
        [
            (
                "./tests/data/illumina/RunInfo.xml",
                {
                    "run_id": "20240711_LH00442_0033_A22MKK5LT3",
                    "end_type": "PE",
                    "reads": [
                        {"read": "Read 1", "num_cycles": "151"},
                        {"read": "Index 2", "num_cycles": "10"},
                        {"read": "Index 3", "num_cycles": "10"},
                        {"read": "Read 4", "num_cycles": "151"},
                    ],
                },
            )
        ],
    )
    def test_filter_readinfo_isvalid(self, file, expected_dict):
        # Test
        xml_info = runinfo_xml_to_dict(file)
        read_info = filter_readinfo(xml_info)

        # Assert
        assert_that(read_info).is_equal_to(expected_dict)

    @pytest.mark.parametrize(
        "dict1,dict2,expected_merged_dict",
        [
            (
                {"run_id": "20240711_LH00442_0033_A22MKK5LT3", "instrument": "LH00442"},
                {
                    "run_id": "20240711_LH00442_0033_A22MKK5LT3",
                    "reads": [{"read": "Read 1", "num_cycles": "151 Seq"}, {"read": "Read 2", "num_cycles": "10 Seq"}],
                },
                {
                    "run_id": "20240711_LH00442_0033_A22MKK5LT3",
                    "instrument": "LH00442",
                    "reads": [{"read": "Read 1", "num_cycles": "151 Seq"}, {"read": "Read 2", "num_cycles": "10 Seq"}],
                },
            )
        ],
    )
    def test_merge_dicts(self, dict1, dict2, expected_merged_dict):
        # Test and Assert
        assert_that(merge_dicts(dict1, dict2, "run_id")).is_equal_to(expected_merged_dict)

    @pytest.mark.parametrize(
        "header_dict,reads_dict,bcl_settings_dict,bcl_data_dict",
        [
            (
                {"IEMFileVersion": "4", "Date": "2024-09-12", "Workflow": "GenerateFASTQ"},
                {"Read1Cycles": "151", "Adapter": "AGATCGGAAGAGCACACGTCTGAACTCCAGTCA"},
                {"SoftwareVersion": "x.y.z", "AdapterBehavior": "trim"},
                {
                    "sample1": {"Sample_ID": "sample1", "index2": "B001", "index": "A001"},
                    "sample2": {"Sample_ID": "sample2", "index": "A002", "index2": "B002"},
                },
            )
        ],
    )
    def test_generate_bcl_samplesheet_valid(self, header_dict, reads_dict, bcl_settings_dict, bcl_data_dict, tmp_path):
        """
        Check that the csv file is created and contains the correct data
        """
        # Set up
        output_file_path = os.path.join(tmp_path, "test_samplesheet.csv")

        # Test
        generate_bcl_samplesheet(header_dict, reads_dict, bcl_settings_dict, bcl_data_dict, output_file_path)

        # Assert
        output_file = output_file_path
        with open(output_file, "r", encoding="ASCII") as f:
            reader = csv.reader(f)
            content = list(reader)
            print(content)

            # Check the header
            assert content[0] == ["[Header]", "", "", ""]
            assert ["IEMFileVersion", "4", "", ""] in content
            assert ["Date", "2024-09-12", "", ""] in content
            assert ["Workflow", "GenerateFASTQ", "", ""] in content

            # Check the reads
            assert ["[Reads]", "", "", ""] in content
            assert ["Read1Cycles", "151", "", ""] in content
            assert ["Adapter", "AGATCGGAAGAGCACACGTCTGAACTCCAGTCA", "", ""] in content

            # Check the bcl settings
            assert ["[BCLConvert_Settings]", "", "", ""] in content
            assert ["SoftwareVersion", "x.y.z", "", ""] in content
            assert ["AdapterBehavior", "trim", "", ""] in content

            # Check the bcl data
            assert ["[BCLConvert_Data]", "", "", ""] in content
            assert content[-3] == ["Sample_ID", "index", "index2"]
            assert content[-2] == ["sample1", "A001", "B001"]
            assert content[-1] == ["sample2", "A002", "B002"]

    @pytest.mark.parametrize(
        "header_dict,reads_dict",
        [
            (
                {"IEMFileVersion": "4", "Date": "2024-09-12", "Workflow": "GenerateFASTQ"},
                {"Read1Cycles": "151", "Adapter": "AGATCGGAAGAGCACACGTCTGAACTCCAGTCA"},
            )
        ],
    )
    def test_generate_bcl_samplesheet_nobclvalues(self, header_dict, reads_dict, tmp_path):
        """
        Check that the csv file does not contain empty or None BCL dictionary values
        """
        # Set up
        output_file_path = os.path.join(tmp_path, "test_samplesheet.csv")
        bcl_settings_dict = {}

        # Test
        generate_bcl_samplesheet(header_dict, reads_dict, bcl_settings_dict=bcl_settings_dict, output_file_path=output_file_path)

        # Assert
        output_file = output_file_path
        with open(output_file, "r", encoding="ASCII") as f:
            reader = csv.reader(f)
            content = list(reader)

            # Check the header
            assert content[0] == ["[Header]", "", "", ""]
            assert ["IEMFileVersion", "4", "", ""] in content
            assert ["Date", "2024-09-12", "", ""] in content
            assert ["Workflow", "GenerateFASTQ", "", ""] in content

            # Check the reads
            assert ["[Reads]", "", "", ""] in content
            assert ["Read1Cycles", "151", "", ""] in content
            assert ["Adapter", "AGATCGGAAGAGCACACGTCTGAACTCCAGTCA", "", ""] in content

            # Check BCL info is not included
            assert ["[BCLConvert_Settings]"] not in content
            assert ["[BCLConvert_Data]"] not in content

    def test_count_samples_in_bcl_samplesheet_isnone(self, tmp_path):
        """
        Pass input string not present in file content
        """
        # Set up
        file_path = os.path.join(tmp_path, "test_bcl_samplesheet.csv")
        with open(file_path, "w", encoding="ASCII") as f:
            f.write("[Header],,\n")
            f.write("[FileFormatVersion],2,\n")
        expected = None

        # Test and Assert
        assert_that(count_samples_in_bcl_samplesheet(file_path, "Sample_ID")).is_equal_to(expected)

    def test_count_samples_in_bcl_samplesheet_isvalid(self, tmp_path):
        # Set up
        # Create file with content
        file_path = os.path.join(tmp_path, "test_bcl_samplesheet.csv")
        with open(file_path, "w", encoding="ASCII") as f:
            f.write("[Header],,\n")
            f.write("[FileFormatVersion],2,\n")
            f.write("[BCLConvert_Data],,\n")
            f.write("Lane,Sample_ID,index,index2\n")
            f.write("1,WAR6617A1,CGAATTGC,GTAAGGTG\n")
            f.write("2,WAR6617A1,CGAATTGC,GTAAGGTG\n")
        expected = 2

        file_path2 = os.path.join(tmp_path, "test_bcl_samplesheet_2.csv")
        with open(file_path2, "w", encoding="ASCII") as f:
            f.write("[Header],,\n")
            f.write("Lane,Sample_ID,index,index2\n")
            f.write("1,WAR6617A1,CGAATTGC,GTAAGGTG\n")
            f.write("2,WAR6617A1,CGAATTGC,GTAAGGTG\n")
            f.write("2,WAR6617A1,CGAATTGC,GTAAGGTG\n")
        expected2 = 3

        # Test and Assert
        assert_that(count_samples_in_bcl_samplesheet(file_path, "Sample_ID")).is_equal_to(expected)
        assert_that(count_samples_in_bcl_samplesheet(file_path2, "Sample_ID")).is_equal_to(expected2)<|MERGE_RESOLUTION|>--- conflicted
+++ resolved
@@ -7,11 +7,6 @@
 import csv
 import logging
 import os
-<<<<<<< HEAD
-import tempfile
-import unittest
-=======
->>>>>>> 41d5e782
 from datetime import datetime
 from xml.parsers.expat import ExpatError
 
@@ -45,18 +40,8 @@
     split_by_project_type,
 )
 
-<<<<<<< HEAD
-
-# Get the logger
-log = logging.getLogger(__name__)
-log.setLevel(logging.DEBUG)
-
-
-class TestIlluminaUtils(unittest.TestCase):
-=======
 
 class TestIlluminaUtils:
->>>>>>> 41d5e782
     """Class for parse_runinfo tests"""
 
     def test_runinfo_xml_to_dict_filenotexist(self):
@@ -321,12 +306,7 @@
 
     def test_group_samples_by_dictkey_isnone(self):
         # Test and Assert
-<<<<<<< HEAD
-        with self.assertRaises(TypeError):
-            group_samples_by_dictkey(None)  # pylint: disable=no-value-for-parameter
-=======
         assert_that(group_samples_by_dictkey).raises(TypeError).when_called_with(None)
->>>>>>> 41d5e782
 
     def test_group_samples_by_dictkey_isinvalid(self):
         # Test and Assert
@@ -452,18 +432,9 @@
 
     def test_calculate_overridecycle_values_integernone(self):
         # Test and Assert
-<<<<<<< HEAD
-        with self.assertRaises(TypeError):
-            calculate_overridecycle_values("Value", None, 8)
-        with self.assertRaises(TypeError):
-            calculate_overridecycle_values("Value", 10, None)
-        with self.assertRaises(TypeError):
-            calculate_overridecycle_values("Value", 10)  # pylint: disable=no-value-for-parameter
-=======
         assert_that(calculate_overridecycle_values).raises(TypeError).when_called_with("Value", None, 8)
         assert_that(calculate_overridecycle_values).raises(TypeError).when_called_with("Value", 10, None)
         assert_that(calculate_overridecycle_values).raises(TypeError).when_called_with("Value", 10)
->>>>>>> 41d5e782
 
     def test_calculate_overridecycle_values_negativeinteger(self):
         # Test and Assert
