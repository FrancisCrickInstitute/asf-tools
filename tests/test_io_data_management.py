--- conflicted
+++ resolved
@@ -40,25 +40,17 @@
         # Test and Assert
         assert_that(dm.check_pipeline_run_complete(run_dir)).is_true()
 
-    # def test_check_ont_sequencing_run_complete_false_nocount(self):
-    #     """
-    #     Test function when the ONT sequencing run is not complete
-    #     """
+    def test_check_ont_sequencing_run_complete_false_nocount(self):
+        """
+        Test function when the ONT sequencing run is not complete
+        """
 
     #     # Set up
     #     dm = DataManagement()
     #     run_dir = "tests/data/ont/runs/run04"
 
-<<<<<<< HEAD
         # Test and Assert
         assert_that(dm.check_ont_sequencing_run_complete(run_dir)).is_false()
-=======
-    #     # Test
-    #     result = dm.check_ont_sequencing_run_complete(run_dir)
-
-    #     # Assert
-    #     self.assertFalse(result)
->>>>>>> 655c0089
 
     def test_check_ont_sequencing_run_complete_false_archive(self):
         """
@@ -81,16 +73,8 @@
         dm = DataManagement()
         run_dir = "tests/data/ont/runs/run05"
 
-<<<<<<< HEAD
         # Test and assert
         assert_that(dm.check_ont_sequencing_run_complete(run_dir)).is_false()
-=======
-        # Test
-        result = dm.check_ont_sequencing_run_complete(run_dir)
-
-        # Assert
-        self.assertTrue(result)
->>>>>>> 655c0089
 
     def test_check_ont_sequencing_run_complete_true(self):
         """
