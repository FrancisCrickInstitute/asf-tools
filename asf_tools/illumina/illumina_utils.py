import os
import re
from datetime import datetime
from xml.parsers.expat import ExpatError

import xmltodict


class IlluminaUtils:
    """Class for extracting read run information from the RunInfo.xml file"""

    def runinfo_xml_to_dict(self, runinfo_file) -> dict:
        """
        Converts an XML RunInfo file into a Python dictionary.

        This method reads the contents of a RunInfo XML file, parses it using the
        `xmltodict` library, and returns the parsed data as a dictionary.

        Args:
            runinfo_file (str): The file path to the RunInfo XML file.

        Returns:
            dict: A dictionary representation of the XML file content.

        Raises:
            FileNotFoundError: If the file does not exist or cannot be opened.
            IOError: For other file-related errors.
            ExpatError: If the XML is not formatted correctly.
        """
        if not os.path.isfile(runinfo_file):
            raise FileNotFoundError(f"{runinfo_file} does not exist or is not a file.")

        # Convert xml file into a dict or raise an error to warn that the file is not xml formatted
        with open(runinfo_file, "r", encoding="utf-8") as runinfo_file:
            runinfo_file_content = runinfo_file.read()

            try:
                full_runinfo_dict = xmltodict.parse(runinfo_file_content)
                return full_runinfo_dict
            except ExpatError as exc:
                # Return error if xml is not formatted according to the xml schema
                raise ExpatError(f"{runinfo_file_content} content is compromised or not xml format") from exc

    def find_key_recursively(self, dic: dict, target_key: str) -> list:
        """
        Recursively searches for a target key in a nested dictionary.

        Args:
            d (dict): The dictionary to search through.
            target_key (str): The key to find.

        Returns:
            list: A list of values associated with the target key.

        Raises:
            ValueError: If the provided argument is not a dictionary or if `target_key` is not a non-empty string.
        """
        if not isinstance(dic, dict):
            raise ValueError("The provided argument is not a dictionary.")
        if not isinstance(target_key, str) or target_key == "":
            raise ValueError("target_key must be a non-empty string.")

        results = []

        # If the dictionary has the target key at the top level, add the value to results
        if target_key in dic:
            results.append(dic[target_key])

        # Otherwise, continue searching recursively in nested dictionaries or lists
        for key, value in dic.items():  # pylint: disable=unused-variable
            if isinstance(value, dict):
                results.extend(self.find_key_recursively(value, target_key))
            elif isinstance(value, list):
                for item in value:
                    if isinstance(item, dict):
                        results.extend(self.find_key_recursively(item, target_key))

        return results

    def extract_matching_item_from_dict(self, item_dict: dict, item_name: str):
        """
        Extracts the first occurrence of a specified item from a list.

        This method searches for the first occurrence of a given item within a list
        by recursively searching the list structure. If the item is found, it returns
        the first instance. If the item is not found, it raises a `ValueError`.

        Args:
            item_list (list): The list to search within.
            item_name (str): The name of the item to search for.

        Returns:
            str: The first occurrence of the specified item in the list.

        Raises:
            TypeError: If the item is not found in the list.
        """
        item_results = self.find_key_recursively(item_dict, item_name)
        item = item_results[0] if item_results else None

        if item is None:
            raise TypeError(f"{item_name} not found in the XML structure.")

        return item

    def extract_illumina_runid_fromxml(self, runinfo_file) -> str:
        """
        Extract the Illumina Run ID (Flowcell ID) from an XML RunInfo file.

        This method converts the given XML RunInfo file into a dictionary, then extracts the
        Flowcell ID (run ID) by locating the matching item within the dictionary.

        Args:
            runinfo_file (str): The path to the XML RunInfo file from which to extract the Run ID.

        Returns:
            str: The extracted Flowcell ID (Run ID) from the XML file.

        Raises:
            ValueError: If the runinfo_file is invalid or does not contain a Flowcell ID.
            TypeError: If the item is not found in the list.
        """
        runinfo_dict = self.runinfo_xml_to_dict(runinfo_file)
        container_name = self.extract_matching_item_from_dict(runinfo_dict, "Flowcell")

        return container_name

    def extract_illumina_runid_frompath(self, path: str, file_name: str) -> str:
        """
        Extract the Illumina Run ID (Flowcell ID) by searching for a specific XML file in a directory path.

        This method traverses the directory structure starting from the given `path`, searching for a file
        with the specified `file_name`. Once found, it extracts the Illumina Run ID (Flowcell ID) by parsing
        the XML file.

        Args:
            path (str): The root directory to begin the search for the XML file.
            file_name (str): The name of the XML file to look for in the directory structure.

        Returns:
            str: The extracted Flowcell ID (Run ID) from the found XML file.

        Raises:
            FileNotFoundError: If the specified file is not found within the given path.
            ValueError: If the runinfo_file is invalid or does not contain a Flowcell ID.
            TypeError: If the item is not found in the list.
        """
        for dirpath, dirnames, filenames in os.walk(path):  # pylint: disable=unused-variable
            if file_name in filenames:
                xml_file = os.path.join(dirpath, file_name)
                runid = self.extract_illumina_runid_fromxml(xml_file)
                return runid

    def filter_runinfo(self, runinfo_dict: dict) -> dict:
        """
        Filters and restructures information from a RunInfo dictionary.

        This method extracts specific information from the provided RunInfo dictionary,
        such as the run ID and instrument name. It then maps the instrument to its
        corresponding machine type using predefined patterns. If the instrument does not match any of the patterns, a `ValueError` is raised. The resulting dictionary
        includes the current date and time, the run ID, the instrument name, and the
        machine type.

        Args:
            runinfo_dict (dict): The dictionary containing the RunInfo data.

        Returns:
            dict: A dictionary containing filtered and structured RunInfo data,
                including the current date, run ID, instrument, and machine type.

        Raises:
            ValueError: If the instrument does not match any of the predefined patterns in `machine_mapping`.
        """

        # Extract info from the dictionary as required
        run_id = self.extract_matching_item_from_dict(runinfo_dict, "@Id")
        instrument = self.extract_matching_item_from_dict(runinfo_dict, "Instrument")

        # Determine the machine type used based on the initial letters of the string value in instrumet
        machine_mapping = {"^M": "MiSeq", "^K": "HiSeq 4000", "^D": "HiSeq 2500", "^N": "NextSeq", "^A": "NovaSeq", "^LH": "NovaSeqX"}
        machine = None
        for pattern, machine_name in machine_mapping.items():
            if re.match(pattern, instrument):
                machine = machine_name
                break
        # If there are no matches, it could be a new machine or incorrect information
        if machine is None:
            raise ValueError("Machine type not recognised")

        current_datetime = datetime.now().strftime("%Y-%m-%d %H:%M:%S")

        runinfo_dict = {"current_date": current_datetime, "run_id": run_id, "instrument": instrument, "machine": machine}
        return runinfo_dict

    def filter_readinfo(self, runinfo_dict: dict) -> dict:
        """
        Filters and structures read information from a RunInfo dictionary.

        This method extracts details about sequencing reads from the provided RunInfo
        dictionary, including the run ID and information about each read (e.g., number
        of cycles, whether it is indexed). It determines if the sequencing run is
        single-end (SR) or paired-end (PE) based on the number of non-indexed reads.

        Args:
            runinfo_dict (dict): The dictionary containing the RunInfo data.

        Returns:
            dict: A dictionary containing the run ID, the sequencing end type (SR or PE),
                and a list of dictionaries with read-specific information such as the
                number of cycles for each read.
        """
        run_id = self.extract_matching_item_from_dict(runinfo_dict, "@Id")
        reads_fullinfo = self.extract_matching_item_from_dict(runinfo_dict, "Reads")

        # Extract single or paired end info for each read
        end_type_count = 0
        read_data = []

        for read in reads_fullinfo["Read"]:
            number = self.extract_matching_item_from_dict(read, "@Number")
            num_cycles = self.extract_matching_item_from_dict(read, "@NumCycles")
            is_indexed_read = self.extract_matching_item_from_dict(read, "@IsIndexedRead")

            if is_indexed_read == "N":
                read_data.append({"read": f"Read {number}", "num_cycles": f"{num_cycles} Seq"})
                end_type_count += 1
            elif is_indexed_read == "Y":
                read_data.append({"read": f"Read {number}", "num_cycles": f"{num_cycles} Seq"})

        end_type = "SR"
        if end_type_count > 1:
            end_type = "PE"

        # Collect the extracted info in a single dictionary
        readinfo_dict = {}
        readinfo_dict["run_id"] = run_id
        readinfo_dict["end_type"] = end_type
        readinfo_dict["reads"] = read_data

        return readinfo_dict

    def merge_dicts(self, dict1, dict2, key):
        """
        Merges two dictionaries based on a common key.

        This method merges two dictionaries, keeping all information from both
        dictionaries. If a key exists in both dictionaries, the value from `dict1` is retained.

        Args:
            dict1 (dict): The first dictionary to merge.
            dict2 (dict): The second dictionary to merge.
            key (str): The key that both dictionaries share, used to merge them.

        Returns:
            dict: A new dictionary that contains all keys and values from both
                input dictionaries. If a key exists in both dictionaries, the value
                from `dict1` is retained.
        """
        # Initialize an empty dictionary to store the merged result
        merged_dict = {}

        # Combine the dictionaries
        all_keys = set(list(dict1.keys()) + list(dict2.keys()))

        for k in all_keys:
            if k == key:
                merged_dict[k] = dict1[k] if k in dict1 else dict2[k]
            else:
                merged_dict.update(dict1 if k in dict1 else {})
                merged_dict.update(dict2 if k in dict2 else {})

        return merged_dict

    def merge_runinfo_dict_fromfile(self, runinfo_file) -> dict:
        """
        Merges RunInfo data from an XML file into a single dictionary.

        This method processes a RunInfo XML file by converting it into a dictionary,
        filtering the data, and extracting read information. It then merges the filtered
        RunInfo data with the extracted read information into a single dictionary based on
        a common key.

        Args:
            runinfo_file (str): The file path to the RunInfo XML file.

        Returns:
            dict: A dictionary containing merged RunInfo and read information,
                including details like run ID, instrument, machine type, and read data.

        Raises:
            FileNotFoundError: If the provided XML file does not exist or cannot be opened.
            KeyError: If required keys are missing in the XML structure or in the merge operation.
        """
        original_dict = self.runinfo_xml_to_dict(runinfo_file)
        filtered_dict = self.filter_runinfo(original_dict)
        reads_dict = self.filter_readinfo(original_dict)

        # Merge the dictionaries
        merged_result = self.merge_dicts(filtered_dict, reads_dict, "run_id")

<<<<<<< HEAD
        return merged_result

    # my $insert = {'SampleSheet_Trigger' => 'N', 'SampleSheet_TimeStamp' => $sst, 'SampleSheet' => $ss, 'End_Type' => $end_type}

    def dict_to_basic_csv(self, header_dict: dict, settings_dict: dict, samples_dict: dict, output_file_name: str):
        """
        Generate a basic CSV file from provided dictionaries containing header, settings, and sample data.

        This method takes three dictionaries (`header_dict`, `settings_dict`, and `samples_dict`), and writes
        their contents into a CSV file. The output CSV file is structured with sections for headers, settings,
        and sample data, where each dictionary corresponds to a different section in the file.

        Args:
            header_dict (dict): A dictionary containing header information (e.g., metadata or project info).
            settings_dict (dict): A dictionary containing configuration or settings data.
            samples_dict (dict): A dictionary where each entry corresponds to a sample with its associated data.
            output_file_name (str): The base name of the CSV file to be generated (without the ".csv" extension).

        Returns:
            None: The method writes data to a CSV file and does not return anything.

        Raises:
            IOError: If there is an error writing to the file.
        """
        output_file = output_file_name + ".csv"
        # Open the output file
        with open(output_file, "w", encoding="ASCII") as f:
            # Write the Header section
            if header_dict:
                f.write("[Header]\n")
                for key, value in header_dict.items():
                    f.write(f"{key},{value}\n")

            # Write the Settings section
            if settings_dict:
                f.write("\n[Settings]\n")
                for key, value in settings_dict.items():
                    f.write(f"{key},{value}\n")

            # Write the Sample section
            if samples_dict:
                f.write("\n[Data]\n")
                # Collect all unique column headers from samples_dict
                headers = set()
                for sample_info in samples_dict.values():
                    headers.update(sample_info.keys())

                # Write the column headers to the file
                headers = sorted(headers)
                f.write(",".join(headers) + "\n")

                # Write each sample's data
                for sample_id, sample_info in samples_dict.items():  # pylint: disable=unused-variable
                    f.write(",".join([str(sample_info.get(h, "")) for h in headers]) + "\n")
=======
        return merged_result
>>>>>>> 569c0c43
<|MERGE_RESOLUTION|>--- conflicted
+++ resolved
@@ -298,10 +298,8 @@
         # Merge the dictionaries
         merged_result = self.merge_dicts(filtered_dict, reads_dict, "run_id")
 
-<<<<<<< HEAD
         return merged_result
 
-    # my $insert = {'SampleSheet_Trigger' => 'N', 'SampleSheet_TimeStamp' => $sst, 'SampleSheet' => $ss, 'End_Type' => $end_type}
 
     def dict_to_basic_csv(self, header_dict: dict, settings_dict: dict, samples_dict: dict, output_file_name: str):
         """
@@ -352,7 +350,4 @@
 
                 # Write each sample's data
                 for sample_id, sample_info in samples_dict.items():  # pylint: disable=unused-variable
-                    f.write(",".join([str(sample_info.get(h, "")) for h in headers]) + "\n")
-=======
-        return merged_result
->>>>>>> 569c0c43
+                    f.write(",".join([str(sample_info.get(h, "")) for h in headers]) + "\n")